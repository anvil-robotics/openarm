--- conflicted
+++ resolved
@@ -37,7 +37,6 @@
 
 OpenArm provides multiple tools for controlling and monitoring Damiao servo motors. All commands work with any CAN interface and automatically detect available motor configurations.
 
-<<<<<<< HEAD
 ### Motor Configuration
 
 Configure Damiao motor IDs, set zero positions, and save parameters:
@@ -74,7 +73,8 @@
 - `--set-master` or `--set-slave` override the predefined values from `--set-motor`
 - Motors are auto-detected on the specified channel
 - The script assumes DM8009 motor type by default
-=======
+
+
 ### CAN Interface Setup (Linux only)
 
 Before using any motor control commands, set up the CAN interfaces:
@@ -84,7 +84,6 @@
 ```
 
 This script configures the CAN devices with proper interface names (leader_left, leader_right, follower_left, follower_right) and sets the bitrate to 1 Mbps.
->>>>>>> 9094be14
 
 ### Zero Position Calibration
 
