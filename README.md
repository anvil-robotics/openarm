--- conflicted
+++ resolved
@@ -63,15 +63,7 @@
 
 ### Configuring USB-CAN Devices (udev rules)
 
-<<<<<<< HEAD
-- When using `--set-motor`, both master and slave IDs are set from predefined configuration
-- `--set-master` or `--set-slave` override the predefined values from `--set-motor`
-- Motors are auto-detected on the specified channel
-- The script assumes DM8009 motor type by default
-- Motor configurations include side-specific angle ranges (`min_angle_left`, `max_angle_left`, `min_angle_right`, `max_angle_right`) to support mirrored left/right arm setups
-=======
 Each OpenArm uses 2x [Canable-style](https://canable.io/) USB-to-CAN devices (one for the left arm and one for the right arm). Each device is pre-flashed with [Candlelight firmware](https://github.com/normaldotcom/candleLight_fw). These devices are automatically detected and enumerated by the Linux host when plugged in. But, by default, the device's name that shows up in Linux depends on the order in which devices are plugged in & detected by the host. So, without any additional setup, it becomes extremely easy to accidentally swap commands between the left and right arms.
->>>>>>> 5375f049
 
 #### Option 1: Script-Guided udev setup (recommended)
 
@@ -115,20 +107,6 @@
 # Specify custom CAN interface
 python -m openarm.damiao.monitor --interface leader_l
 ```
-
-### Angle Range Tracking & Calibration
-
-Track motor angle ranges and automatically set zero positions based on observed range:
-
-```bash
-# Track angle ranges for left arm
-damiao-set-zero-limit --channel can0 --side left
-
-# Track angle ranges for right arm
-damiao-set-zero-limit --channel can1 --side right
-```
-
-Move each motor through its full range of motion, then press 'S' to set zero positions.
 
 ### Direct Motor Control
 
@@ -274,6 +252,7 @@
 - `--set-master` or `--set-slave` override the predefined values from `--set-motor`
 - Motors are auto-detected on the specified channel
 - The script assumes DM8009 motor type by default
+- Motor configurations include side-specific angle ranges (`min_angle_left`, `max_angle_left`, `min_angle_right`, `max_angle_right`) to support mirrored left/right arm setups
 
 ### Zero Position Calibration
 
@@ -285,4 +264,118 @@
 
 # Specify custom CAN interface (Linux only)
 python -m openarm.damiao.set_zero --interface can1
-```+```
+
+### Motor Monitoring
+
+Monitor motor angles in real-time across all detected CAN buses:
+
+```bash
+# Monitor all motors (passive mode - motors disabled)
+python -m openarm.damiao.monitor
+
+# Specify custom CAN interface (Linux only)
+python -m openarm.damiao.monitor --interface can1
+```
+
+### Angle Range Tracking & Calibration
+
+Track motor angle ranges and automatically set zero positions based on observed range:
+
+```bash
+# Track angle ranges for left arm
+damiao-set-zero-limit --channel can0 --side left
+
+# Track angle ranges for right arm
+damiao-set-zero-limit --channel can1 --side right
+```
+
+Move each motor through its full range of motion, then press 'S' to set zero positions.
+
+### Direct Motor Control
+
+Low-level control of individual motors for testing and debugging:
+
+```bash
+# Enable a motor
+python -m openarm.damiao enable --motor-type DM4310 --iface can0 1 1
+
+# Control motor with MIT parameters
+python -m openarm.damiao control mit --motor-type DM4310 --iface can0 1 1 \
+    50 0.3 0 0 0  # kp kd q dq tau
+
+# Position/velocity control
+python -m openarm.damiao control pos_vel --motor-type DM4310 --iface can0 1 1 \
+    1.57 2.0  # position(rad) velocity(rad/s)
+
+# Get motor status
+python -m openarm.damiao refresh --motor-type DM4310 --iface can0 1 1
+
+# Get/set motor parameters
+python -m openarm.damiao param get --motor-type DM4310 --iface can0 1 1 over_voltage
+python -m openarm.damiao param set --motor-type DM4310 --iface can0 1 1 max_speed 10.0
+
+# Disable motor safely
+python -m openarm.damiao disable --motor-type DM4310 --iface can0 1 1
+```
+
+**Common Arguments:**
+
+- `--motor-type TYPE`: Motor type (`DM4310`, `DM4340`, `DM6006`, `DM8006`, `DM8009`)
+- `--iface INTERFACE`: CAN interface (default: `can0`)
+- `slave_id`: Motor ID for commands
+- `master_id`: Master ID for responses
+
+**Available Commands:**
+
+- `enable/disable`: Motor power control
+- `set-zero`: Set current position as zero
+- `refresh`: Get current motor state
+- `control`: MIT, position/velocity, velocity, or position/force control
+- `param get/set`: Read/write motor parameters
+- `save`: Save parameters to flash memory
+
+### Gravity Compensation
+
+Run physics-based gravity compensation on specific arms:
+
+```bash
+# Single arm gravity compensation
+python -m openarm.damiao.gravity --port can0:left
+
+# Multiple arms simultaneously
+python -m openarm.damiao.gravity --port can0:left --port can1:right
+```
+
+**Options:**
+
+- `--port INTERFACE:POSITION`: Specify CAN interface and arm position
+  - `POSITION` must be `left` or `right`
+  - Can specify multiple `--port` arguments
+
+### Teleoperation
+
+Enable teleoperation where master arms control slave arms in real-time:
+
+```bash
+# Basic teleoperation (first bus masters others)
+python -m openarm.damiao.monitor --teleop
+
+# Custom master-slave with automatic mirror detection
+python -m openarm.damiao.monitor -t --follow can0:left:can1:right
+
+# Multiple master-slave pairs
+python -m openarm.damiao.monitor -t --follow can1:left:can2:right --follow can0:right:can3:left
+
+# With gravity compensation and custom velocity
+python -m openarm.damiao.monitor -t --follow can1:left:can2:right --gravity --velocity 5
+```
+
+**Options:**
+
+- `-t, --teleop`: Enable teleoperation mode
+- `--follow MASTER:POS:SLAVE:POS`: Define master-slave mappings
+  - `POS` is `left` or `right` (determines arm position)
+  - Mirror mode auto-enabled when positions differ (e.g., `left` master → `right` slave)
+- `-g, --gravity`: Enable gravity compensation for master arms
+- `-v, --velocity SPEED`: Velocity for slave motors (default: 1.0)