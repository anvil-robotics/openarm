--- conflicted
+++ resolved
@@ -22,8 +22,4 @@
 
 [tool.ruff.lint]
 select = ["ALL"]
-<<<<<<< HEAD
-ignore = ["COM812", "D203", "D213", "PLR0913", "PLR0915", "ERA001"]
-=======
-ignore = ["COM812", "D203", "D213", "PLR0913", "PLR0915", "S101"]
->>>>>>> aa9c7a17
+ignore = ["COM812", "D203", "D213", "PLR0913", "PLR0915", "ERA001", "S101"]